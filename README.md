# PDFFigures 2.0
PDFFigures 2.0 is a Scala based project built to extract figures, captions, tables and section titles from
scholarly documents, with a strong focus on documents from the domain of computer science.
See our [paper](http://ai2-website.s3.amazonaws.com/publications/pdf2.0.pdf) for more details.

## Input and Output
PDFFigures 2.0 takes as input a scholarly document in PDF form. Its output will be a list of
'Figure' objects where, for each figure, we have identified:

1. The page the figure occurs in (0 based).
2. The bounding box of the figure within that page, given as pixel coordinates where
(0,0) is the top left of the PDF's cropbox and the page is assumed to be rendered at 72 DPI.
3. Any text that occurs inside the figure.
4. The caption of the figure.
5. The bounding box of the caption.
6. The 'name' of the figure as deduced from the caption. Usually, this is a number (ex. the name
of a figure captioned "Figure 1" would be "1"), but it might take on some other form
depending on the PDF parsed.
7. Whether the figure was labelled as a Table or a Figure, again based on the caption.

PDFFigures 2 also supports the ability to save images of the extracted figures as rasterized images.
Currently, we support any format that a BufferedImage can be saved to (png, jpeg, etc.). More
experimentally, if pdftocairo is installed it can be used to save the figures to
a selection of vector graphics formats (svg, ps, eps, etc.).

PDFFigures 2 only seeks to extract figures or tables that have been captioned, in which case
we define a figure to be all elements on the page that the caption refers to. If a figure has
subfigures, the returned figure will include all the subfigures. If a table or figure includes text
titles or comments, those elements will be included in the figure.

### Installation
Clone the repo and then run with sbt.

For licensing reasons, PDFFigures2 does not include libraries for some image formats. Without these
libraries, PDFFigures2 cannot process PDFs that contain images in these formats. If you have no
licensing restrictions in your project, we recommend you add these additional dependencies to your
project as well:
```
  "com.github.jai-imageio" % "jai-imageio-core" % "1.2.1",
  "com.github.jai-imageio" % "jai-imageio-jpeg2000" % "1.3.0", // For handling jpeg2000 images
  "com.levigo.jbig2" % "levigo-jbig2-imageio" % "1.6.5", // For handling jbig2 images
```

### Command Line Tools
PDFFigures 2 provides two CLI tools. One, 'FigureExtractorBatchCli', can be used to extract figures
from a large number of PDFs and save the results to disk. The second, 'FigureExtractorVisualizationCli',
works on a single PDF and provides extensive debug visualizations. Note it is recommended to use the "-Dsun.java2d.cmm=sun.java2d.cmm.kcms.KcmsServiceProvider" to get the best performance out of the PDF parser, see here[https://pdfbox.apache.org/2.0/getting-started.html]

To run on a PDF and get a preview of the results use:

`sbt "runMain org.allenai.pdffigures2.FigureExtractorVisualizationCli /path/to/pdf"`

To get a visualization of how the PDF was parsed:

<<<<<<< HEAD
`sbt "runMain
org.allenai.pdffigures2.FigureExtractorVisualizationCli /path/to/pdf" -r`

To get a visualization of all the intermediate steps:

`sbt "runrunMain org.allenai.pdffigures2.FigureExtractorVisualizationCli /path/to/pdf" -s`
=======
`sbt "run-main
org.allenai.pdffigures2.FigureExtractorVisualizationCli /path/to/pdf -r"`

To get a visualization of all the intermediate steps:

`sbt "run-main
org.allenai.pdffigures2.FigureExtractorVisualizationCli /path/to/pdf -s"`
>>>>>>> 57521954

To run on lots of PDFs while saving the images, figure objects, and run statistics:

`sbt "runMain
org.allenai.pdffigures2.FigureExtractorBatchCli /path/to/pdf_directory/
-s stat_file.json -m /figure/image/output/prefix -d /figure/data/output/prefix"`

To compile a stand-alone JAR with these tools:

`sbt assembly`

### Section Titles
FigureExtractor has experimental support for additionally identifying section titles. Section
titles, along with the PDF's text, can be returned from the BatchCli using the "-g" flag.
The output will the full text of the PDF, organized into sections.
An effort is made to identify the abstract, if there is one, and to exclude
text like page headers, authors names, and page numbers.
Text inside figures and captions will also be excluded from the main
text and encoded separately.
Note that while the extracted section titles have been found to be reliable, the 
quality of the returned text
itself has not been tested and is mostly what is returned by PDFBox's `ExtractText`

### Interface
FigureExtractor exports its high level programmatic interfaces in FigureExtractor.scala

### Multithreading
FigureExtractor rigorously checks Thread.interrupted and so can be timed out easily.
FigureExtractorBatchCli supports multi-threading.

## Implementation Overview
See the paper for more details. In brief, the input PDF is pushed through the following steps:

1. Text is extracted from the PDF. See TextExtractor.scala.
2. Page numbers, page headers, and abstracts are identified and removed. See
FormattingTextExtractor.scala.
3. Some statistics are gathered about the remaining text. We use these
statistics later to identify text that is atypical/unusual since that text is likely to be part
of a figure. See DocumentLayout.scala.
4. The locations of captions within the text are identified. See CaptionDetector.scala.
5. For each page with captions, we identify where any graphical/non-textual elements are. See
GraphicExtractor.scala.
6. We determine the entirety of each caption. (Previous steps just identified the line that
started each caption; this step identifies the full text of each caption.) See CaptionBuilder.scala.
7. The text in each page that contained a caption is classified as "BodyText" or "Other." Future
 steps will assume "BodyText" is never part of a Figure/Table but "Other" text might be. See
 RegionClassifier.scala.
8. Figures are located using the classification from the previous step. See
FigureDetector.scala. This has two substeps:
  * For each caption, a number of regions within the page are "proposed" as possible figure
regions. We propose regions that are adjacent to the caption and contain only "Other" text and
graphical elements.
  * A scoring function is used to select the best proposal to match to each caption. This process
   also makes sure we don't select overlapping figure regions for two captions.
9. Finally, the figures are optionally rendered to images using PDFBox. See FigureRenderer.scala.
10. More experimentally, section titles can be also extracted. See SectionTitleExtractor.scala.
11. Then, the document can be broken up to logical sections. See SectionedTextBuilder.scala.

## Evaluation
This repo includes python-based scripts to evaluate figure extractors and two
datasets with ground truth labels. See the evaluation directory.

## Common Sources of Errors
FigureExtractor has been tested on papers selected from [Semantic Scholar](www.semanticscholar.com).
It is not well tested on domains outside of computer science. 
When errors do occur, some common causes are:

1. Poorly Encoded PDFs: Some PDFs can appear to be perfectly fine in a PDF viewer, but when we try
to extract the text we might get garbage, or we might get a bunch of extraneous text that is not
visible to the eye. Trying to ignore text that is encoded in the PDF as being the background
color (might?) be a good to start to solving these issues, but is not implemented.
2. Text Classification: Text classification works well for tables and most figures, but we get
some errors for text-heavy figures (such as a figure outlining the steps in an algorithm).
RegionClassifier.scala will sometimes classify bullet points and equations as
non-body text, which can cause those text elements to get incorrectly chunked into figures.
3. Region Proposing: Even when text classification is accurate, generating good proposed figure
regions can be a non-trivial task. It is in particular important to build proposals that do not
encompass multiple figures, which is sometimes quite difficult if there are many figures on a
single page.
4. Caption Building: For some cases where captions are very closely packed to the following text,
our returned captions will include too much text. For some some papers with unusual
caption formats, we might fail to include some text in the captions.


## Unhandled Edge Cases
There are a few edge cases were we consistently fail, due to hard coded assumptions or special
cases we do not handle at the moment:

1. "L" shaped figures. For example, see 
evaluation/datasets/s2/pdfs/202042e6f88abe690a55e136475053a3eac68d40.pdf, page 7. To handle these
one would need to adjust the API to allow figure regions to be described by multiple bounding
boxes and then adjust "FigureDetector.scala" to return them.
2. Three adjacent figures, where the figures share borders with each other. For example, see 
evaluation/datasets/conference/pdfs/icml10_4.pdf. I think this would not be too difficult to
handle as a special case. It would require heuristically guessing how to split up
the region all the figures occupy.
3. Rotated text. For example, see evaluation/datasets/conference/pdfs/W10-1721.pdf page 6.
Unfortunately PDFBox does not handle extracting rotated text; it tends to
group rotated text as paragraphs with each character being line. This means for pages
with captions rotated at a 90 degree angle we will be unable to detect any captions that exist on
that page and then be unable to extract the figures. Handling this might require post-processing the
text we get from PDFBox to attempt to get coherent lines of text for these cases.
4. Captions on the same line. For example, see evaluation/datasets/conference/pdfs/icml14_9.pdf, page 5.
PDFBox will group both captions into the same line. Our caption detection code assumes that
captions always start lines (this assumption is almost never wrong outside
of these cases), which causes us to miss the second caption. This might be relatively
easy to address by checking each line we find to have a caption for large gap between the words
in the line, followed by a second caption.
5. Figures above the abstract. Currently it is assumed all text above the abstract 
is not part of a figure. This helps avoid false positives induced by including emails/names/title 
from the header in figures on the first page, but there is probably a way to
relax this assumption to resolve this issue.


## Contact
Christopher Clark, chrisc@allenai.org<|MERGE_RESOLUTION|>--- conflicted
+++ resolved
@@ -52,22 +52,12 @@
 
 To get a visualization of how the PDF was parsed:
 
-<<<<<<< HEAD
 `sbt "runMain
 org.allenai.pdffigures2.FigureExtractorVisualizationCli /path/to/pdf" -r`
 
 To get a visualization of all the intermediate steps:
 
-`sbt "runrunMain org.allenai.pdffigures2.FigureExtractorVisualizationCli /path/to/pdf" -s`
-=======
-`sbt "run-main
-org.allenai.pdffigures2.FigureExtractorVisualizationCli /path/to/pdf -r"`
-
-To get a visualization of all the intermediate steps:
-
-`sbt "run-main
-org.allenai.pdffigures2.FigureExtractorVisualizationCli /path/to/pdf -s"`
->>>>>>> 57521954
+`sbt "runMain org.allenai.pdffigures2.FigureExtractorVisualizationCli /path/to/pdf" -s`
 
 To run on lots of PDFs while saving the images, figure objects, and run statistics:
 
